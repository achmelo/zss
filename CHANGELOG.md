--- conflicted
+++ resolved
@@ -4,16 +4,15 @@
 
 ## Recent Changes
 
-<<<<<<< HEAD
-## `1.27.0`
-
-- Enhancement: Get public key for JWT signature verification using APIML
-=======
 ## `2.0.0`
 
 - Breaking change: Cookie name now has a suffix which includes the port or if in an HA instance, the HA ID.
 
->>>>>>> c5126132
+
+## `1.27.0`
+
+- Enhancement: Get public key for JWT signature verification using APIML
+
 
 ## `1.26.0`
 
