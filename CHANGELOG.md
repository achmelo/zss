# ZSS Changelog

All notable changes to the ZSS package will be documented in this file.

## Recent Changes

## `2.4.0`
<<<<<<< HEAD

- Enhancement: ZSS /datasetContents now has a PUT API for creating datasets.
=======
- Enhancement: ZIS dynamic linkage support
>>>>>>> 27c6f977

## `2.3.0`

- Enhancment: ZSS now utilizes the configuration parameters present in the zowe configuration file via the configmgr, simplifying the startup of ZSS and increasing the validation of its parameters. The file zss/defaults.yaml shows the default configuration parameters of zss, in combination with the schema of the parameters within zss/schemas, though some parameters are derived from zowe-wide parameters or from other components when they involve those other components.
- Enhancement: Improved startup time due to using the configmgr to process plugin registration, and only when the app-server is not enabled, as the app-server does the same thing.
- Bugfix: Fixed an 0C4 error within the /unixfile API in 31 bit mode. This was preventing files from being shown in the editor.
- Bugfix: 0C4 error messages from dataservices are now shown under the SEVERE log instead of the DEBUG log, so that issues can be spotted more easily.
- Bugfix: 0C4 when lht hashmap functions were called with negative key

## `2.0.0`

- Breaking change: Cookie name now has a suffix which includes the port or if in an HA instance, the HA ID.
- Enhancement: New configuration option that allows to run 64-bit ZSS
- Bugfix: Do not use "tee" when log destination is /dev/null

## `1.27.0`

- Enhancement: Get public key for JWT signature verification using APIML


## `1.26.0`

- Enhancement: Add support for continuations in the ZIS PARMLIB member

## `1.25.0`

- Enhancement: Add an endpoint for PassTicket generation
- Enhancement: Add an endpoint for user info
- Enhancement: Added method to read and set loglevel of dataservices
- Bugfix: Unixfile Copy and Rename API doesn't support distinct error status response
- Bugfix: Dataset contents API returns invalid error status for undefined length dataset update request
- Bugfix: Unixfile Copy service incorrectly processed files tagged as binary and mixed
- Bugfix: Unixfile Copy and Rename directory API doesn't support forceOverwrite query

## `1.24.0`

- Bugfix: Fix `zis-plugin-install.sh` script to properly exit on error with extended-install
- Bugfix: When builtin TLS was enabled, a small leak occurred when closing sockets.


## `1.23.0`

- Bugfix: `relativeTo` parsing may have failed depending upon path length and contents, leading to skipped plugin loading.
- Enhancement: Disable impersonation for OMVS Service.

## `1.22.0`

### New features and enhancements

- Bugfix: Dataset contents API doesn't skip empty records while reading a dataset 
- Enhancement: Plugins can push state out to the Caching Service for high availability storage via a storage API, available to dataservices as `remoteStorage`
- Enhancement: Plugins can push state out to the In-Memory Storage via a storage API, available to dataservices as `localStorage`
- Bugfix: ZSS now takes into account `relativeTo` attribute when loading plugin dlls

## `1.21.0`

- Set cookie path to root in order to avoid multiple cookies when browser tries to set path automatically

## `1.20.0`

### New features and enhancements
- Added method to read user & group server timeout info from a JSON file

## `1.17.0`

### New features and enhancements
- ZSS no longer requires NodeJS for its configure.sh script

- Bugfix: ZSS startup would issue warnings about failure to write yml files for APIML in the case APIML was not also being used

## `1.12.0`

### New features and enhancements
- Added scripts to allow ZSS to be its own component in the zowe install packaging
<|MERGE_RESOLUTION|>--- conflicted
+++ resolved
@@ -5,12 +5,9 @@
 ## Recent Changes
 
 ## `2.4.0`
-<<<<<<< HEAD
 
 - Enhancement: ZSS /datasetContents now has a PUT API for creating datasets.
-=======
 - Enhancement: ZIS dynamic linkage support
->>>>>>> 27c6f977
 
 ## `2.3.0`
 
