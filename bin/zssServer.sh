--- conflicted
+++ resolved
@@ -10,55 +10,27 @@
 
 export _BPXK_AUTOCVT=ON
 
-<<<<<<< HEAD
-COMPONENT_HOME=${ZWE_zowe_runtimeDirectory}/components/zss
-ZSS_SCRIPT_DIR=$COMPONENT_HOME/bin
+COMPONENT_HOME="${ZWE_zowe_runtimeDirectory}/components/zss"
+ZSS_SCRIPT_DIR="${COMPONENT_HOME}/bin"
 
 # this is to resolve (builtin) plugins that use ZLUX_ROOT_DIR as a relative path. if it doesnt exist, the plugins shouldn't either, so no problem
 if [ -z "${ZLUX_ROOT_DIR}" ]; then
-  if [ -d "${COMPONENT_HOME}/../app-server/share" ]; then
-    export ZLUX_ROOT_DIR=$(cd `dirname ${COMPONENT_HOME}/../app-server/share/zlux-app-server` && pwd)
-=======
-if [ -e "../bin/app-server.sh" ]
-then
-  in_app_server=true
-else
-  in_app_server=false
-fi
-if $in_app_server
-then
-  ZSS_FILE=../bin/zssServer
-  ZSS_COMPONENT=${ZWE_zowe_runtimeDirectory}/components/zss/bin
-  if test -f "$ZSS_FILE"; then
-    ZSS_SCRIPT_DIR=$(cd `dirname $0`/../bin && pwd)
-  elif [ -d "$ZSS_COMPONENT" ]; then
-    ZSS_SCRIPT_DIR=$ZSS_COMPONENT
-  fi
-  . ../bin/convert-env.sh
-else
-  ZSS_SCRIPT_DIR=$(cd `dirname $0` && pwd)
-  . ${ZSS_SCRIPT_DIR}/../../app-server/share/zlux-app-server/bin/convert-env.sh
-  yamlConverter="${ZSS_SCRIPT_DIR}/../../app-server/share/zlux-server-framework/utils/yamlConfig.js"
-  env_converted_from_yaml=$(node $yamlConverter --components 'zss app-server' 2>/dev/null)
-  if [ -n "$env_converted_from_yaml" ]; then
-    eval "$env_converted_from_yaml"
->>>>>>> 31e84e44
+  if [ -d "${ZWE_zowe_runtimeDirectory}/components/app-server/share" ]; then
+    export ZLUX_ROOT_DIR="${ZWE_zowe_runtimeDirectory}/components/app-server/share"
   fi
 fi
 
-# Consume server infrastructure environment variables if possible
-if [ -n "$ZLUX_ROOT_DIR" ]; then
-  cd ${ZLUX_ROOT_DIR}/zlux-app-server/bin/init
-  . ../utils/convert-env.sh
-  cd $COMPONENT_HOME/bin
-elif [ -e ./convert-env.sh ]; then
-  . ./convert-env.sh
+# This location will have init and utils folders inside and is used to gather env vars and do plugin initialization
+helper_script_location="${ZLUX_ROOT_DIR}/zlux-app-server/bin"
+
+if [ -d "${helper_script_location}" ]; then
+  . ${helper_script_location}/utils/convert-env.sh
+  cd "${COMPONENT_HOME}/bin"
 fi
-
 
 # TODO this depends on nodejs but shouldn't. It should go away when config manager is available.
 # Read yaml file, convert it to env vars loading same way as env vars
-yamlConverter="${ZSS_SCRIPT_DIR}/../../app-server/share/zlux-server-framework/utils/yamlConfig.js"
+yamlConverter="${ZLUX_ROOT_DIR}/zlux-server-framework/utils/yamlConfig.js"
 env_converted_from_yaml=$(node $yamlConverter --components 'zss app-server' 2>/dev/null)
 if [ -n "$env_converted_from_yaml" ]; then
   eval "$env_converted_from_yaml"
