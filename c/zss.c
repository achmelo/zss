--- conflicted
+++ resolved
@@ -1729,12 +1729,8 @@
       server->defaultProductURLPrefix = PRODUCT;
       initializePluginIDHashTable(server);
       loadWebServerConfig(server, mvdSettings, envSettings, htUsers, htGroups, defaultSeconds);
-<<<<<<< HEAD
-      readWebPluginDefinitions(server, slh, pluginsDir, mvdSettings, apimlStorageSettings);
+      readWebPluginDefinitions(server, slh, pluginsDir, mvdSettings, envSettings, apimlStorageSettings);
       configureJwt(server, jwkSettings);
-=======
-      readWebPluginDefinitions(server, slh, pluginsDir, mvdSettings, envSettings, apimlStorageSettings);
->>>>>>> 86ae80b3
       installCertificateService(server);
       installUnixFileContentsService(server);
       installUnixFileRenameService(server);
