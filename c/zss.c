--- conflicted
+++ resolved
@@ -1181,18 +1181,8 @@
 static char* generateCookieName(JsonObject *envConfig, int port) {
   int cookieLength=256;
   char *cookieName = safeMalloc(cookieLength+1, "CookieName");
-<<<<<<< HEAD
-  char *zoweInstanceId = getenv("ZOWE_INSTANCE");
-  char *haInstanceCountStr = getenv("ZWE_HA_INSTANCES_COUNT"); 
-  int haInstanceCount=0;
-  if (haInstanceCountStr != NULL) {
-    haInstanceCount = atoi(haInstanceCountStr);
-  }
-  if (haInstanceCount > 1 && zoweInstanceId != NULL) {
-=======
   char *zoweInstanceId = getenv("ZWE_zowe_cookieIdentifier");
   if (zoweInstanceId != NULL) {
->>>>>>> 40df6853
     snprintf(cookieName, cookieLength, "%s.%s", SESSION_TOKEN_COOKIE_NAME, zoweInstanceId);
   } else {
     snprintf(cookieName, cookieLength, "%s.%d", SESSION_TOKEN_COOKIE_NAME, port);
