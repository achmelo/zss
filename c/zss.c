--- conflicted
+++ resolved
@@ -398,7 +398,6 @@
   return mvdSettingsJsonObject;
 }
 
-<<<<<<< HEAD
 static void initZssBackgroundTasks(HttpServer *server) {
   zowelog(NULL, LOG_COMP_ID_MVD_SERVER, ZOWE_LOG_DEBUG,"initZssBackgroundTasks\n");  
   // register background handler
@@ -417,7 +416,6 @@
     task_list[i].id = 0;  /* initialise */
   }
 };
-=======
 static int getDefaultSessionTimeout(Json *serverTimeouts) {
   JsonObject *serverTimeoutsJsonObject = NULL;
   if (jsonIsObject(serverTimeouts)) {
@@ -474,7 +472,6 @@
   }
   return ht;
 }
->>>>>>> 6e001cfd
 
 static int stringEndsWith(char *s, char *suffix) {
   int suffixLen = strlen(suffix);
